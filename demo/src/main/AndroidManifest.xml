<?xml version="1.0" encoding="utf-8"?>
<!-- Copyright (C) 2014 The Android Open Source Project

     Licensed under the Apache License, Version 2.0 (the "License");
     you may not use this file except in compliance with the License.
     You may obtain a copy of the License at

          http://www.apache.org/licenses/LICENSE-2.0

     Unless required by applicable law or agreed to in writing, software
     distributed under the License is distributed on an "AS IS" BASIS,
     WITHOUT WARRANTIES OR CONDITIONS OF ANY KIND, either express or implied.
     See the License for the specific language governing permissions and
     limitations under the License.
-->

<manifest xmlns:android="http://schemas.android.com/apk/res/android"
    package="com.google.android.exoplayer.demo"
<<<<<<< HEAD
    android:versionCode="1204"
    android:versionName="1.2.4"
=======
    android:versionCode="1301"
    android:versionName="1.3.1"
>>>>>>> 5ca5df0b
    android:theme="@style/RootTheme">

  <uses-permission android:name="android.permission.INTERNET"/>
  <uses-permission android:name="android.permission.ACCESS_NETWORK_STATE"/>
  <uses-permission android:name="android.permission.ACCESS_WIFI_STATE"/>
  <uses-permission android:name="android.permission.WRITE_EXTERNAL_STORAGE"/>

  <uses-sdk android:minSdkVersion="16" android:targetSdkVersion="22"/>

  <application
      android:label="@string/application_name"
      android:icon="@drawable/ic_launcher"
      android:largeHeap="true"
      android:allowBackup="false">

    <activity android:name="com.google.android.exoplayer.demo.SampleChooserActivity"
        android:configChanges="keyboardHidden"
        android:label="@string/application_name">
      <intent-filter>
        <action android:name="android.intent.action.MAIN"/>
        <category android:name="android.intent.category.LAUNCHER"/>
      </intent-filter>
    </activity>

    <activity android:name="com.google.android.exoplayer.demo.PlayerActivity"
        android:configChanges="keyboardHidden|orientation|screenSize"
        android:label="@string/application_name"
        android:theme="@style/PlayerTheme"/>

  </application>

</manifest><|MERGE_RESOLUTION|>--- conflicted
+++ resolved
@@ -16,13 +16,8 @@
 
 <manifest xmlns:android="http://schemas.android.com/apk/res/android"
     package="com.google.android.exoplayer.demo"
-<<<<<<< HEAD
-    android:versionCode="1204"
-    android:versionName="1.2.4"
-=======
     android:versionCode="1301"
     android:versionName="1.3.1"
->>>>>>> 5ca5df0b
     android:theme="@style/RootTheme">
 
   <uses-permission android:name="android.permission.INTERNET"/>
